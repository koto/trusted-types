--- conflicted
+++ resolved
@@ -430,23 +430,10 @@
            args) {
     let value = args[argNumber];
     const typeName = '' + typeToEnforce.name;
-<<<<<<< HEAD
-    if (!apply(hasOwnProperty, TYPE_CHECKER_MAP, [typeName]) ||
-        !TYPE_CHECKER_MAP[typeName](value)) {
-      let message = 'Failed to set ' + propertyName + ' property on ' +
-          ('' + context || context.constructor.name) +
-          ': This document requires `' + (typeToEnforce.name) + '` assignment.';
-
-      if (this.config_.isLoggingEnabled) {
-        // eslint-disable-next-line no-console
-        console.warn(message, propertyName, context, typeToEnforce, value);
-      }
-=======
     if (TYPE_CHECKER_MAP.hasOwnProperty(typeName) &&
         TYPE_CHECKER_MAP[typeName](value)) {
-      return originalSetter.apply(context, args);
-    }
->>>>>>> 352f4cfc
+      return apply(originalSetter, context, args);
+    }
 
     const fallback = this.config_.fallbackPolicyName;
     if (fallback && TrustedTypes.getPolicyNames().includes(fallback)) {
@@ -454,12 +441,9 @@
       if (TYPE_CHECKER_MAP.hasOwnProperty(typeName) &&
           TYPE_CHECKER_MAP[typeName](fallbackValue)) {
         args[argNumber] = fallbackValue;
-        return originalSetter.apply(context, args);
+        return apply(originalSetter, context, args);
       }
     }
-<<<<<<< HEAD
-    return apply(originalSetter, context, args);
-=======
 
     let message = 'Failed to set ' + propertyName + ' property on ' +
         ('' + context || context.constructor.name) +
@@ -473,6 +457,5 @@
     if (this.config_.isEnforcementEnabled) {
       throw new TypeError(message);
     }
->>>>>>> 352f4cfc
   }
 }