sudo: required
language: node_js
node_js:
  - "node"
before_script:
  - npm install -g gulp-cli
  - gulp
<<<<<<< HEAD
  - "sudo chown root /opt/google/chrome/chrome-sandbox"
  - "sudo chmod 4755 /opt/google/chrome/chrome-sandbox"
  # - "export DISPLAY=:99.0"
  # - "sh -e /etc/init.d/xvfb start"
  # - sleep 3 # give xvfb some time to start
=======
  - "export DISPLAY=:99.0"
  - "sh -e /etc/init.d/xvfb start"
  - sleep 3 # give xvfb some time to start
  - "sudo chown root /opt/google/chrome/chrome-sandbox"
  - "sudo chmod 4755 /opt/google/chrome/chrome-sandbox"
>>>>>>> 3e68f6fe
cache:
  directories:
    - "node_modules"
env:
  - MOZ_HEADLESS=1
addons:
<<<<<<< HEAD
  firefox: stable
  chrome: stable
=======
  firefox: latest
  chrome: latest
>>>>>>> 3e68f6fe
<|MERGE_RESOLUTION|>--- conflicted
+++ resolved
@@ -5,29 +5,16 @@
 before_script:
   - npm install -g gulp-cli
   - gulp
-<<<<<<< HEAD
-  - "sudo chown root /opt/google/chrome/chrome-sandbox"
-  - "sudo chmod 4755 /opt/google/chrome/chrome-sandbox"
-  # - "export DISPLAY=:99.0"
-  # - "sh -e /etc/init.d/xvfb start"
-  # - sleep 3 # give xvfb some time to start
-=======
   - "export DISPLAY=:99.0"
   - "sh -e /etc/init.d/xvfb start"
   - sleep 3 # give xvfb some time to start
   - "sudo chown root /opt/google/chrome/chrome-sandbox"
   - "sudo chmod 4755 /opt/google/chrome/chrome-sandbox"
->>>>>>> 3e68f6fe
 cache:
   directories:
     - "node_modules"
 env:
   - MOZ_HEADLESS=1
 addons:
-<<<<<<< HEAD
-  firefox: stable
-  chrome: stable
-=======
   firefox: latest
-  chrome: latest
->>>>>>> 3e68f6fe
+  chrome: latest