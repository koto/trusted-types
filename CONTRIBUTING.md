Contributions to this repository are intended to become part of Recommendation-track documents governed by the
[W3C Patent Policy](https://www.w3.org/Consortium/Patent-Policy/) and
[Software and Document License](https://www.w3.org/Consortium/Legal/copyright-software). To make substantive contributions to specifications, you must either participate
in the relevant W3C Working Group or make a non-member patent licensing commitment.

If you are not the sole contributor to a contribution (pull request), please identify all
contributors in the pull request comment.

To add a contributor (other than yourself, that's automatic), mark them one per line as follows:

```
+@github_username
```

If you added a contributor by mistake, you can remove them in a comment with:

```
-@github_username
```

If you are making a pull request on behalf of someone else but you had no part in designing the
feature, you can remove yourself with the above syntax.

# Tests

<<<<<<< HEAD
For normative changes, a corresponding
[web-platform-tests](https://github.com/web-platform-tests/wpt) PR is highly appreciated. Typically,
both PRs will be merged at the same time. Note that a test change that contradicts the spec should
not be merged before the corresponding spec change. If testing is not practical, please explain why
and if appropriate [file an issue](https://github.com/web-platform-tests/wpt/issues/new) to follow
up later. Add the `type:untestable` or `type:missing-coverage` label as appropriate.

# Spec Changes

If you would like to propose a spec change, please send a PR that changes
[spec/index.bs][] *and* regenerate [dist/spec/index.html][].

Here's a workflow to get you started:

1.  Fork github.com/w3c/webappsec-trusted-types
1.  `git clone` your fork and `cd trusted-types`
1.  `npm install` to get everything set up.
1.  Run `git checkout -b your-branch-name` to setup a branch to hold your patch.
1.  Optionally, [install bikeshed](https://tabatkins.github.io/bikeshed/#installing)
1.  Run `node_modules/.bin/gulp spec.watch` which will regnerate `dist/spec/index.html`
    every time you modify [spec/index.bs][].
1.  Open a browser to your local [dist/spec/index.html][].
1.  Until you're happy, make edits to your local [spec/index.bs][].
    To help, you might refer to:
    *   The [bikeshed docs](https://tabatkins.github.io/bikeshed/)
    *   The [bikeshed doc source](https://github.com/tabatkins/bikeshed/blob/master/docs/index.bs)
        which shows bikeshed in practice.
    *   The source for the other specifications like
        [CSP3](https://github.com/w3c/webappsec-csp/blob/master/index.src.html)
1.  Be aware of [issue 112](https://github.com/w3c/webappsec-trusted-types/issues/112) if you're
    having trouble with the watcher.
1.  Maybe locally enable
    [`Complain About: broken-links yes`](https://github.com/w3c/webappsec-trusted-types/blob/9445a47f720f255d066621ba6975228e558453f5/spec/index.bs#L18)
    and double check that there are no broken links.
    Broken-link checking is slooow during development.
1.  Commit and push your branch to your fork and send us a PR.
1.  Check the PR to see if bots need you to sign any contributor agreements.

Once your PR is merged, it'll be available at
https://w3c.github.io/webappsec-trusted-types/dist/spec/
but if you want a shareable link to your PR, try filling in the blanks:

> <tt>https\://raw.githack.com/<b>\<YOUR-GITHUB-HANDLE\></b>/trusted-types/<b>\<YOUR-BRANCH-NAME\></b>/dist/spec/index.html</tt>


[spec/index.bs]: https://github.com/w3c/webappsec-trusted-types/blob/master/spec/index.bs
[dist/spec/index.html]: https://github.com/w3c/webappsec-trusted-types/blob/master/dist/spec/index.html
=======
See [CONTRIBUTING.md](https://github.com/w3c/webappsec/blob/master/CONTRIBUTING.md).
>>>>>>> dcd435b6
<|MERGE_RESOLUTION|>--- conflicted
+++ resolved
@@ -23,54 +23,4 @@
 
 # Tests
 
-<<<<<<< HEAD
-For normative changes, a corresponding
-[web-platform-tests](https://github.com/web-platform-tests/wpt) PR is highly appreciated. Typically,
-both PRs will be merged at the same time. Note that a test change that contradicts the spec should
-not be merged before the corresponding spec change. If testing is not practical, please explain why
-and if appropriate [file an issue](https://github.com/web-platform-tests/wpt/issues/new) to follow
-up later. Add the `type:untestable` or `type:missing-coverage` label as appropriate.
-
-# Spec Changes
-
-If you would like to propose a spec change, please send a PR that changes
-[spec/index.bs][] *and* regenerate [dist/spec/index.html][].
-
-Here's a workflow to get you started:
-
-1.  Fork github.com/w3c/webappsec-trusted-types
-1.  `git clone` your fork and `cd trusted-types`
-1.  `npm install` to get everything set up.
-1.  Run `git checkout -b your-branch-name` to setup a branch to hold your patch.
-1.  Optionally, [install bikeshed](https://tabatkins.github.io/bikeshed/#installing)
-1.  Run `node_modules/.bin/gulp spec.watch` which will regnerate `dist/spec/index.html`
-    every time you modify [spec/index.bs][].
-1.  Open a browser to your local [dist/spec/index.html][].
-1.  Until you're happy, make edits to your local [spec/index.bs][].
-    To help, you might refer to:
-    *   The [bikeshed docs](https://tabatkins.github.io/bikeshed/)
-    *   The [bikeshed doc source](https://github.com/tabatkins/bikeshed/blob/master/docs/index.bs)
-        which shows bikeshed in practice.
-    *   The source for the other specifications like
-        [CSP3](https://github.com/w3c/webappsec-csp/blob/master/index.src.html)
-1.  Be aware of [issue 112](https://github.com/w3c/webappsec-trusted-types/issues/112) if you're
-    having trouble with the watcher.
-1.  Maybe locally enable
-    [`Complain About: broken-links yes`](https://github.com/w3c/webappsec-trusted-types/blob/9445a47f720f255d066621ba6975228e558453f5/spec/index.bs#L18)
-    and double check that there are no broken links.
-    Broken-link checking is slooow during development.
-1.  Commit and push your branch to your fork and send us a PR.
-1.  Check the PR to see if bots need you to sign any contributor agreements.
-
-Once your PR is merged, it'll be available at
-https://w3c.github.io/webappsec-trusted-types/dist/spec/
-but if you want a shareable link to your PR, try filling in the blanks:
-
-> <tt>https\://raw.githack.com/<b>\<YOUR-GITHUB-HANDLE\></b>/trusted-types/<b>\<YOUR-BRANCH-NAME\></b>/dist/spec/index.html</tt>
-
-
-[spec/index.bs]: https://github.com/w3c/webappsec-trusted-types/blob/master/spec/index.bs
-[dist/spec/index.html]: https://github.com/w3c/webappsec-trusted-types/blob/master/dist/spec/index.html
-=======
-See [CONTRIBUTING.md](https://github.com/w3c/webappsec/blob/master/CONTRIBUTING.md).
->>>>>>> dcd435b6
+See [CONTRIBUTING.md](https://github.com/w3c/webappsec/blob/master/CONTRIBUTING.md).